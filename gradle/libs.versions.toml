[versions]
<<<<<<< HEAD
slf4j-api = "2.0.15"
logback = "1.5.9"
commonmark = "0.22.0"
=======
slf4j-api = "2.0.16"
logback = "1.5.7"
commonmark = "0.23.0"
>>>>>>> e3672e70
commons-math = "3.6.1"
fits = "1.20.1"
gson = "2.11.0"
micronaut = "4.0.0-M2"
richtextfx = "0.11.3"
jcodec="0.2.5"

[libraries]
slf4j-api = { module = "org.slf4j:slf4j-api", version.ref = "slf4j-api" }
logback = { module = "ch.qos.logback:logback-classic", version.ref = "logback" }
commonmark = { module = "org.commonmark:commonmark", version.ref = "commonmark"}
commons-math = { module = "org.apache.commons:commons-math3", version.ref = "commons-math" }
fits = { module = "gov.nasa.gsfc.heasarc:nom-tam-fits", version.ref = "fits" }
gson = { module = "com.google.code.gson:gson", version.ref = "gson" }
richtextfx = { module = "org.fxmisc.richtext:richtextfx", version.ref = "richtextfx" }
jcodec = { module = "org.jcodec:jcodec", version.ref = "jcodec"}<|MERGE_RESOLUTION|>--- conflicted
+++ resolved
@@ -1,13 +1,7 @@
 [versions]
-<<<<<<< HEAD
-slf4j-api = "2.0.15"
+slf4j-api = "2.0.16"
 logback = "1.5.9"
-commonmark = "0.22.0"
-=======
-slf4j-api = "2.0.16"
-logback = "1.5.7"
 commonmark = "0.23.0"
->>>>>>> e3672e70
 commons-math = "3.6.1"
 fits = "1.20.1"
 gson = "2.11.0"
